--- conflicted
+++ resolved
@@ -11,20 +11,14 @@
 using InteractiveUtils
 using Printf: @printf
 using MacroEnergyScaling
-<<<<<<< HEAD
 using MacroEnergySolvers
 using Pkg
 using DistributedArrays
 using Distributed
 using ClusterManagers
 using Gurobi
-
-import MacroEnergyScaling: scale_constraints!
-import JuMP: set_optimizer, set_optimizer_attributes
-=======
 using GitHub
 using Markdown
->>>>>>> 48a1c08c
 
 import Base: /, push!, merge!
 
