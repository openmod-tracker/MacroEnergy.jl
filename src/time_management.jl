--- conflicted
+++ resolved
@@ -1,13 +1,9 @@
 Base.@kwdef mutable struct TimeData{T} <: AbstractTimeData{T}
     time_interval::StepRange{Int64,Int64}
     subperiods::Vector{StepRange{Int64,Int64}} = StepRange{Int64,Int64}[]
-<<<<<<< HEAD
     subperiod_weights::Dict{Int64,Float64} = Dict{Int64,Float64}()
     subperiod_indices::Vector{Int64} = Vector{Int64}()
-=======
-    subperiod_weights::Dict{StepRange{Int64,Int64},Float64} = Dict{StepRange{Int64,Int64},Float64}()
     hours_per_timestep::Int64 = 1;
->>>>>>> 02adb928
 end
 
 
